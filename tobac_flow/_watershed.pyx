--- conflicted
+++ resolved
@@ -186,11 +186,8 @@
 @cython.boundscheck(False)
 @cython.cdivision(True)
 @cython.unraisable_tracebacks(False)
-<<<<<<< HEAD
 cdef inline DTYPE_BOOL_t _diff_neighbors(cnp.int32_t[::1] output,
-=======
-cdef inline DTYPE_BOOL_t _diff_neighbors(DTYPE_INT32_t[::1] output,
->>>>>>> 868b566f
+
                                          cnp.intp_t[::1] structure,
                                          DTYPE_BOOL_t[::1] mask,
                                          Py_ssize_t index) nogil:
@@ -232,11 +229,7 @@
                       DTYPE_BOOL_t[::1] mask,
                       cnp.int32_t[::1] strides,
                       cnp.double_t compactness,
-<<<<<<< HEAD
                       cnp.int32_t[::1] output,
-=======
-                      DTYPE_INT32_t[::1] output,
->>>>>>> 868b566f
                       DTYPE_BOOL_t wsl):
     """Perform watershed algorithm using a raveled image and neighborhood.
     Parameters
